/*
 * Licensed to CRATE Technology GmbH ("Crate") under one or more contributor
 * license agreements.  See the NOTICE file distributed with this work for
 * additional information regarding copyright ownership.  Crate licenses
 * this file to you under the Apache License, Version 2.0 (the "License");
 * you may not use this file except in compliance with the License.  You may
 * obtain a copy of the License at
 *
 *   http://www.apache.org/licenses/LICENSE-2.0
 *
 * Unless required by applicable law or agreed to in writing, software
 * distributed under the License is distributed on an "AS IS" BASIS, WITHOUT
 * WARRANTIES OR CONDITIONS OF ANY KIND, either express or implied.  See the
 * License for the specific language governing permissions and limitations
 * under the License.
 *
 * However, if you have executed another commercial license agreement
 * with Crate these terms will supersede the license and you may use the
 * software solely pursuant to the terms of the relevant commercial agreement.
 */

package io.crate.analyze;

import com.google.common.collect.ImmutableList;
import io.crate.metadata.ColumnIdent;
import io.crate.metadata.MetaDataModule;
import io.crate.metadata.ReferenceInfo;
import io.crate.metadata.sys.MetaDataSysModule;
import io.crate.metadata.sys.SysClusterTableInfo;
import io.crate.metadata.sys.SysNodesTableInfo;
import io.crate.metadata.table.SchemaInfo;
import io.crate.operator.aggregation.impl.AggregationImplModule;
import io.crate.operator.aggregation.impl.AverageAggregation;
<<<<<<< HEAD
import io.crate.operator.operator.EqOperator;
import io.crate.operator.operator.LteOperator;
import io.crate.operator.operator.OperatorModule;
import io.crate.operator.operator.OrOperator;
import io.crate.operator.reference.sys.cluster.SysClusterExpression;
=======
import io.crate.operator.aggregation.impl.CollectSetAggregation;
import io.crate.operator.operator.*;
>>>>>>> f4fd47a2
import io.crate.operator.reference.sys.node.NodeLoadExpression;
import io.crate.operator.scalar.CollectionCountFunction;
import io.crate.operator.scalar.ScalarFunctionModule;
import io.crate.planner.RowGranularity;
import io.crate.planner.symbol.*;
import io.crate.sql.parser.SqlParser;
import io.crate.sql.tree.Statement;
<<<<<<< HEAD
import org.apache.lucene.util.BytesRef;
=======
import org.cratedb.DataType;
>>>>>>> f4fd47a2
import org.cratedb.sql.AmbiguousAliasException;
import org.elasticsearch.cluster.ClusterService;
import org.elasticsearch.cluster.node.DiscoveryNode;
import org.elasticsearch.common.inject.AbstractModule;
import org.elasticsearch.common.inject.Injector;
import org.elasticsearch.common.inject.ModulesBuilder;
import org.elasticsearch.common.settings.ImmutableSettings;
import org.elasticsearch.common.settings.Settings;
import org.elasticsearch.discovery.Discovery;
import org.elasticsearch.monitor.os.OsService;
import org.elasticsearch.monitor.os.OsStats;
import org.hamcrest.core.IsInstanceOf;
import org.junit.Before;
import org.junit.Test;

import java.util.Collection;
import java.util.Iterator;
import java.util.List;

import static org.hamcrest.core.Is.is;
import static org.junit.Assert.*;
import static org.mockito.Mockito.mock;
import static org.mockito.Mockito.when;

public class AnalyzerTest {

    private Injector injector;
    private Analyzer analyzer;

    private static final ReferenceInfo LOAD_INFO = SysNodesTableInfo.INFOS.get(new ColumnIdent("load"));
    private static final ReferenceInfo LOAD1_INFO = SysNodesTableInfo.INFOS.get(new ColumnIdent("load", "1"));
    private static final ReferenceInfo LOAD5_INFO = SysNodesTableInfo.INFOS.get(new ColumnIdent("load", "5"));

    private static final ReferenceInfo CLUSTER_NAME_INFO = SysClusterTableInfo.INFOS.get(new ColumnIdent("name"));


    class ClusterNameExpression extends SysClusterExpression<BytesRef> {

        protected ClusterNameExpression() {
            super(CLUSTER_NAME_INFO.ident().columnIdent().name());
        }

        @Override
        public BytesRef value() {
            return new BytesRef("testcluster");
        }
    }

    class TestMetaDataModule extends MetaDataModule {

        @Override
        protected void bindReferences() {
            super.bindReferences();
            referenceBinder.addBinding(LOAD_INFO.ident()).to(NodeLoadExpression.class).asEagerSingleton();
            referenceBinder.addBinding(CLUSTER_NAME_INFO.ident()).toInstance(new ClusterNameExpression());
        }

        @Override
        protected void bindSchemas() {
            super.bindSchemas();
            SchemaInfo schemaInfo = mock(SchemaInfo.class);
            bind(SchemaInfo.class).toInstance(schemaInfo);
        }
    }

    /**
     * borrowed from {@link io.crate.operator.reference.sys.TestGlobalSysExpressions}
     * // TODO share it
     */
    class TestModule extends AbstractModule {

        @Override
        protected void configure() {
            ClusterService clusterService = mock(ClusterService.class);
            bind(ClusterService.class).toInstance(clusterService);
            bind(Settings.class).toInstance(ImmutableSettings.EMPTY);
            OsService osService = mock(OsService.class);
            OsStats osStats = mock(OsStats.class);
            when(osService.stats()).thenReturn(osStats);
            when(osStats.loadAverage()).thenReturn(new double[]{1, 5, 15});
            bind(OsService.class).toInstance(osService);
            Discovery discovery = mock(Discovery.class);
            bind(Discovery.class).toInstance(discovery);
            DiscoveryNode node = mock(DiscoveryNode.class);
            when(discovery.localNode()).thenReturn(node);
            when(node.getId()).thenReturn("node-id-1");
            when(node.getName()).thenReturn("node 1");
        }
    }

    private Analysis analyze(String statement) {
        return analyzer.analyze(SqlParser.createStatement(statement));
    }

    @Before
    public void setUp() throws Exception {
        injector = new ModulesBuilder()
                .add(new TestModule())
                .add(new TestMetaDataModule())
                .add(new MetaDataSysModule())
                .add(new AggregationImplModule())
                .add(new OperatorModule())
                .add(new ScalarFunctionModule())
                .createInjector();
        analyzer = injector.getInstance(Analyzer.class);
    }

    @Test(expected = IllegalArgumentException.class)
    public void testGroupedSelectMissingOutput() throws Exception {
        Statement statement = SqlParser.createStatement("select load['5'] from sys.nodes group by load['1']");
        analyzer.analyze(statement);
    }


    @Test
    public void testOrderedSelect() throws Exception {
        Statement statement = SqlParser.createStatement("select load['1'] from sys.nodes order by load['5'] desc");
        Analysis analysis = analyzer.analyze(statement);
        assertEquals(analysis.table().ident(), SysNodesTableInfo.IDENT);
        assertNull(analysis.limit());

        assertFalse(analysis.hasGroupBy());
        assertTrue(analysis.isSorted());
        assertThat(analysis.rowGranularity(), is(RowGranularity.NODE));

        assertEquals(1, analysis.outputSymbols().size());
        assertEquals(1, analysis.sortSymbols().size());
        assertEquals(1, analysis.reverseFlags().length);

        assertEquals(LOAD5_INFO, ((Reference) analysis.sortSymbols().get(0)).info());
    }

    @Test
    public void testGroupKeyNotInResultColumnList() throws Exception {
        Analysis analysis = analyze("select count(*) from sys.nodes group by name");

        assertThat(analysis.groupBy().size(), is(1));
        assertThat(analysis.outputNames().get(0), is("count(*)"));
    }

    @Test
    public void testGroupByOnAlias() throws Exception {
        Analysis analysis = analyze("select count(*), name as n from sys.nodes group by n");
        assertThat(analysis.groupBy().size(), is(1));
        assertThat(analysis.outputNames().get(0), is("count(*)"));
        assertThat(analysis.outputNames().get(1), is("n"));

        assertEquals(analysis.groupBy().get(0), analysis.outputSymbols().get(1));
    }

    @Test
    public void testGroupByOnOrdinal() throws Exception {
        // just like in postgres access by ordinal starts with 1
        Analysis analysis = analyze("select count(*), name as n from sys.nodes group by 2");
        assertThat(analysis.groupBy().size(), is(1));
        assertEquals(analysis.groupBy().get(0), analysis.outputSymbols().get(1));
    }

    @Test (expected = IllegalArgumentException.class)
    public void testGroupByOnInvalidOrdinal() throws Exception {
        analyze("select count(*), name from sys.nodes group by -4");
    }

    @Test (expected = IllegalArgumentException.class)
    public void testGroupByOnOrdinalAggregation() throws Exception {
        analyze("select count(*), name as n from sys.nodes group by 1");
    }

    @Test
    public void testNegativeLiteral() throws Exception {
        Analysis analyze = analyze("select * from sys.nodes where port['http'] = -400");
        Function whereClause = analyze.whereClause();
        Symbol symbol = whereClause.arguments().get(1);
        assertThat(((IntegerLiteral)symbol).value(), is(-400));
    }

    @Test
    public void testGroupedSelect() throws Exception {
        Statement statement = SqlParser.createStatement("select load['1'], count(*) from sys.nodes group by load['1']");
        Analysis analysis = analyzer.analyze(statement);
        assertEquals(analysis.table().ident(), SysNodesTableInfo.IDENT);
        assertNull(analysis.limit());

        assertThat(analysis.rowGranularity(), is(RowGranularity.NODE));
        assertTrue(analysis.hasGroupBy());
        assertEquals(2, analysis.outputSymbols().size());
        assertEquals(1, analysis.groupBy().size());
        assertEquals(LOAD1_INFO, ((Reference) analysis.groupBy().get(0)).info());

    }


    @Test
    public void testSimpleSelect() throws Exception {
        Statement statement = SqlParser.createStatement("select load['5'] from sys.nodes limit 2");
        Analysis analysis = analyzer.analyze(statement);
        assertEquals(analysis.table().ident(), SysNodesTableInfo.IDENT);
        assertEquals(new Integer(2), analysis.limit());

        assertFalse(analysis.hasGroupBy());

        assertThat(analysis.rowGranularity(), is(RowGranularity.NODE));

        assertEquals(SysNodesTableInfo.IDENT, analysis.table().ident());
        assertEquals(1, analysis.outputSymbols().size());
        Reference col1 = (Reference) analysis.outputSymbols().get(0);
        assertEquals(LOAD5_INFO, col1.info());

    }

    @Test
    public void testAggregationSelect() throws Exception {
        Statement statement = SqlParser.createStatement("select avg(load['5']) from sys.nodes");
        Analysis analysis = analyzer.analyze(statement);
        assertEquals(SysNodesTableInfo.IDENT, analysis.table().ident());

        assertThat(analysis.rowGranularity(), is(RowGranularity.NODE));

        assertFalse(analysis.hasGroupBy());
        assertEquals(1, analysis.outputSymbols().size());
        Function col1 = (Function) analysis.outputSymbols().get(0);
        assertTrue(col1.info().isAggregate());
        assertEquals(AverageAggregation.NAME, col1.info().ident().name());
    }

    @Test
    public void testAllColumnCluster() throws Exception {
        Analysis analyze = analyze("select * from sys.cluster");
        assertThat(analyze.outputNames().size(), is(2));
        assertThat(analyze.outputNames().get(0), is("id"));
        assertThat(analyze.outputNames().get(1), is("name"));

        assertThat(analyze.outputSymbols().size(), is(2));
    }

    @Test
    public void testAllColumnNodes() throws Exception {
        Analysis analyze = analyze("select id, * from sys.nodes");
        assertThat(analyze.outputNames().get(0), is("id"));
        assertThat(analyze.outputNames().get(1), is("id"));
        assertThat(analyze.outputNames().size(), is(8));
        assertEquals(analyze.outputNames().size(), analyze.outputSymbols().size());
    }

    @Test
    public void testWhereSelect() throws Exception {
        Statement statement = SqlParser.createStatement("select load from sys.nodes " +
                "where load['1'] = 1.2 or 1 >= load['5']");
        Analysis analysis = analyzer.analyze(statement);
        assertEquals(SysNodesTableInfo.IDENT, analysis.table().ident());

        assertThat(analysis.rowGranularity(), is(RowGranularity.NODE));

        assertFalse(analysis.hasGroupBy());

        Function whereClause = analysis.whereClause();
        assertEquals(OrOperator.NAME, whereClause.info().ident().name());
        assertFalse(whereClause.info().isAggregate());

        Function left = (Function) whereClause.arguments().get(0);
        assertEquals(EqOperator.NAME, left.info().ident().name());
        assertThat(left.arguments().get(0), IsInstanceOf.instanceOf(Reference.class));
        assertThat(left.arguments().get(1), IsInstanceOf.instanceOf(DoubleLiteral.class));

        Function right = (Function) whereClause.arguments().get(1);
        assertEquals(LteOperator.NAME, right.info().ident().name());
        assertThat(right.arguments().get(0), IsInstanceOf.instanceOf(Reference.class));
        assertThat(right.arguments().get(1), IsInstanceOf.instanceOf(DoubleLiteral.class));
    }

    @Test
    public void testSelectWithParameters() throws Exception {
        Statement statement = SqlParser.createStatement("select load from sys.nodes " +
                "where load['1'] = ? or load['5'] <= ? or load['15'] >= ? or load['1'] = ? " +
                "or load['1'] = ? or name = ?");
        Analysis analysis = analyzer.analyze(statement, new Object[]{
                1.2d,
                2.4f,
                2L,
                3,
                new Short("1"),
                "node 1"
        });
        Function whereClause = analysis.whereClause();
        assertEquals(OrOperator.NAME, whereClause.info().ident().name());
        assertFalse(whereClause.info().isAggregate());

        Function function = (Function) whereClause.arguments().get(0);
        assertEquals(OrOperator.NAME, function.info().ident().name());
        function = (Function) function.arguments().get(1);
        assertEquals(EqOperator.NAME, function.info().ident().name());
        assertThat(function.arguments().get(0), IsInstanceOf.instanceOf(Reference.class));
        assertThat(function.arguments().get(1), IsInstanceOf.instanceOf(DoubleLiteral.class));

        function = (Function) whereClause.arguments().get(1);
        assertEquals(EqOperator.NAME, function.info().ident().name());
        assertThat(function.arguments().get(0), IsInstanceOf.instanceOf(Reference.class));
        assertThat(function.arguments().get(1), IsInstanceOf.instanceOf(StringLiteral.class));
    }

    @Test
    public void testOutputNames() throws Exception {
        Analysis analyze = analyze("select load as l, id, load['1'] from sys.nodes");
        assertThat(analyze.outputNames().size(), is(3));
        assertThat(analyze.outputNames().get(0), is("l"));
        assertThat(analyze.outputNames().get(1), is("id"));
        assertThat(analyze.outputNames().get(2), is("load['1']"));
    }

    @Test
    public void testDuplicateOutputNames() throws Exception {
        Analysis analyze = analyze("select load as l, load['1'] as l from sys.nodes");
        assertThat(analyze.outputNames().size(), is(2));
        assertThat(analyze.outputNames().get(0), is("l"));
        assertThat(analyze.outputNames().get(1), is("l"));
    }

    @Test
    public void testOrderByOnAlias() throws Exception {
        Analysis analyze = analyze("select load as l from sys.nodes order by l");
        assertThat(analyze.outputNames().size(), is(1));
        assertThat(analyze.outputNames().get(0), is("l"));

        assertTrue(analyze.isSorted());
        assertThat(analyze.sortSymbols().size(), is(1));
        assertThat(analyze.sortSymbols().get(0), is(analyze.outputSymbols().get(0)));
    }

    @Test(expected = AmbiguousAliasException.class)
    public void testAmbiguousOrderByOnAlias() throws Exception {
        analyze("select id as load, load from sys.nodes order by load");
    }

    @Test
    public void testOffsetSupportInAnalyzer() throws Exception {
        Analysis analyze = analyze("select * from sys.nodes limit 1 offset 3");
        assertThat(analyze.offset(), is(3));
    }

    @Test
<<<<<<< HEAD
    public void testNoMatchStatement() throws Exception {
        for (String stmt : ImmutableList.of(
                "select id from sys.nodes where false",
                "select id from sys.nodes where 1=0",
                "select id from sys.nodes where sys.cluster.name = 'something'"
        )) {
            Analysis analysis = analyze(stmt);
            assertTrue(stmt, analysis.noMatch());
            assertNull(stmt, analysis.whereClause());
        }
    }

    @Test
    public void testAllMatchStatement() throws Exception {
        for (String stmt : ImmutableList.of(
                "select id from sys.nodes where true",
                "select id from sys.nodes where 1=1",
                "select id from sys.nodes",
                "select id from sys.nodes where sys.cluster.name = 'testcluster'"
        )) {
            Analysis analysis = analyze(stmt);
            assertFalse(stmt, analysis.noMatch());
            assertNull(stmt, analysis.whereClause());
        }
    }

    @Test
    public void test1ColPrimaryKeyLiteral() throws Exception {
        Analysis analysis = analyze("select name from sys.nodes where id='jalla'");
        assertEquals(analysis.primaryKeyLiterals(), ImmutableList.<Literal>of(new StringLiteral("jalla")));

        analysis = analyze("select name from sys.nodes where 'jalla'=id");
        assertEquals(analysis.primaryKeyLiterals(), ImmutableList.<Literal>of(new StringLiteral("jalla")));


        analysis = analyze("select name from sys.nodes where id='jalla' and id='jalla'");
        assertEquals(analysis.primaryKeyLiterals(), ImmutableList.<Literal>of(new StringLiteral("jalla")));

        analysis = analyze("select name from sys.nodes where id='jalla' and (id='jalla' or 1=1)");
        assertEquals(analysis.primaryKeyLiterals(), ImmutableList.<Literal>of(new StringLiteral("jalla")));

        // a no match results in undefined key literals, since those are ambiguous
        analysis = analyze("select name from sys.nodes where id='jalla' and id='kelle'");
        assertNull(analysis.primaryKeyLiterals());
        assertTrue(analysis.noMatch());

        analysis = analyze("select name from sys.nodes where id='jalla' or name = 'something'");
        assertNull(analysis.primaryKeyLiterals());
        assertFalse(analysis.noMatch());

        analysis = analyze("select name from sys.nodes where name = 'something'");
        assertNull(analysis.primaryKeyLiterals());
        assertFalse(analysis.noMatch());

    }

    @Test
    public void test2ColPrimaryKeyLiteral() throws Exception {
        Analysis analysis = analyze("select id from sys.shards where id=1 and table_name='jalla'");
        assertEquals(ImmutableList.<Literal>of(new StringLiteral("jalla"), new IntegerLiteral(1)),
                analysis.primaryKeyLiterals());
        assertFalse(analysis.noMatch());

        analysis = analyze("select id from sys.shards where id=1 and table_name='jalla' and id=1");
        assertEquals(ImmutableList.<Literal>of(new StringLiteral("jalla"), new IntegerLiteral(1)),
                analysis.primaryKeyLiterals());
        assertFalse(analysis.noMatch());


        analysis = analyze("select id from sys.shards where id=1");
        assertNull(analysis.primaryKeyLiterals());
        assertFalse(analysis.noMatch());

        analysis = analyze("select id from sys.shards where id=1 and table_name='jalla' and id=2");
        assertTrue(analysis.noMatch());
        assertNull(analysis.primaryKeyLiterals());

=======
    public void testGranularityWithSingleAggregation() throws Exception {
        Analysis analyze = analyze("select count(*) from sys.nodes");
        assertThat(analyze.rowGranularity(), is(RowGranularity.NODE));
    }

    @Test
    public void testWhereInSelect() throws Exception {
        Statement statement = SqlParser.createStatement("select load from sys.nodes where load['1'] in (1, 2, 4, 8, 16)");
        Analysis analysis = analyzer.analyze(statement);

        Function whereClause = analysis.whereClause();
        assertEquals(InOperator.NAME, whereClause.info().ident().name());
        assertThat(whereClause.arguments().get(0), IsInstanceOf.instanceOf(Reference.class));
        assertThat(whereClause.arguments().get(1), IsInstanceOf.instanceOf(SetLiteral.class));
        SetLiteral setLiteral = (SetLiteral) whereClause.arguments().get(1);
        assertEquals(setLiteral.symbolType(), SymbolType.SET_LITERAL);
        assertEquals(setLiteral.valueType(), DataType.LONG_SET);
    }

    @Test(expected = IllegalArgumentException.class)
    public void testWhereInSelectDifferentDataTypeList() throws Exception {
        Statement statement = SqlParser.createStatement("select 'found' where 1 in (1.2, 2)");
        analyzer.analyze(statement);
    }

    @Test
    public void testWhereInSelectDifferentDataTypeValue() throws Exception {
        Statement statement = SqlParser.createStatement("select 'found' where 1.2 in (1, 2)");
        Analysis analysis = analyzer.analyze(statement);

        Function whereClause = analysis.whereClause();
        assertEquals(InOperator.NAME, whereClause.info().ident().name());
        assertThat(whereClause.arguments().get(0), IsInstanceOf.instanceOf(DoubleLiteral.class));
        assertThat(whereClause.arguments().get(1), IsInstanceOf.instanceOf(SetLiteral.class));
        SetLiteral setLiteral = (SetLiteral) whereClause.arguments().get(1);
        assertEquals(setLiteral.symbolType(), SymbolType.SET_LITERAL);
        assertEquals(setLiteral.valueType(), DataType.LONG_SET);
    }

    @Test(expected = IllegalArgumentException.class)
    public void testWhereInSelectDifferentDataTypeValueUncompatibleDataTypes() throws Exception {
        Statement statement = SqlParser.createStatement("select 'found' where 1 in (1, 'foo', 2)");
        analyzer.analyze(statement);
    }

    @Test
    public void testAggregationDistinct() {
        Analysis analysis = analyze("select count(distinct load['1']) from sys.nodes");

        assertTrue(analysis.hasAggregates());
        assertEquals(2, analysis.functions().size());

        Function collectionCount = getFunctionByName(CollectionCountFunction.NAME, analysis.functions());
        Function collectSet = getFunctionByName(CollectSetAggregation.NAME, analysis.functions());
        assertNotNull(collectionCount);
        assertNotNull(collectSet);

        List<Symbol> args = collectionCount.arguments();
        assertEquals(1, args.size());
        Function innerFunction = (Function) args.get(0);
        assertTrue(innerFunction.info().isAggregate());
        assertEquals(innerFunction.info().ident().name(), CollectSetAggregation.NAME);
        List<Symbol> innerArguments = innerFunction.arguments();
        assertThat(innerArguments.get(0), IsInstanceOf.instanceOf(Reference.class));
        assertThat(((Reference)innerArguments.get(0)).info(), IsInstanceOf.instanceOf(ReferenceInfo.class));
        ReferenceInfo refInfo = ((Reference)innerArguments.get(0)).info();
        assertThat(refInfo.ident().columnIdent().name(), is("load"));
        assertThat(refInfo.ident().columnIdent().path().get(0), is("1"));

        assertSame(collectSet, innerFunction);
    }

    private static Function getFunctionByName(String functionName, Collection c) {
        Function function = null;
        Iterator<Function> it = c.iterator();
        while (function == null && it.hasNext()) {
            Function f = it.next();
            if (f.info().ident().name().equals(functionName)) {
                function = f;
            }

        }
        return function;
    }

    @Test
    public void testDeleteWhere() throws Exception {
        Statement statement = SqlParser.createStatement("delete from sys.nodes where load['1'] = 1");
        Analysis analysis = analyzer.analyze(statement);
        assertTrue(analysis.isDelete());
        assertEquals(SysNodesTableInfo.IDENT, analysis.table().ident());

        assertThat(analysis.rowGranularity(), is(RowGranularity.NODE));
        assertFalse(analysis.hasGroupBy());

        Function whereClause = analysis.whereClause();
        assertEquals(EqOperator.NAME, whereClause.info().ident().name());
        assertFalse(whereClause.info().isAggregate());

        assertThat(whereClause.arguments().get(0), IsInstanceOf.instanceOf(Reference.class));
        assertThat(whereClause.arguments().get(1), IsInstanceOf.instanceOf(DoubleLiteral.class));
>>>>>>> f4fd47a2
    }

}<|MERGE_RESOLUTION|>--- conflicted
+++ resolved
@@ -31,16 +31,9 @@
 import io.crate.metadata.table.SchemaInfo;
 import io.crate.operator.aggregation.impl.AggregationImplModule;
 import io.crate.operator.aggregation.impl.AverageAggregation;
-<<<<<<< HEAD
-import io.crate.operator.operator.EqOperator;
-import io.crate.operator.operator.LteOperator;
-import io.crate.operator.operator.OperatorModule;
-import io.crate.operator.operator.OrOperator;
-import io.crate.operator.reference.sys.cluster.SysClusterExpression;
-=======
 import io.crate.operator.aggregation.impl.CollectSetAggregation;
 import io.crate.operator.operator.*;
->>>>>>> f4fd47a2
+import io.crate.operator.reference.sys.cluster.SysClusterExpression;
 import io.crate.operator.reference.sys.node.NodeLoadExpression;
 import io.crate.operator.scalar.CollectionCountFunction;
 import io.crate.operator.scalar.ScalarFunctionModule;
@@ -48,11 +41,8 @@
 import io.crate.planner.symbol.*;
 import io.crate.sql.parser.SqlParser;
 import io.crate.sql.tree.Statement;
-<<<<<<< HEAD
 import org.apache.lucene.util.BytesRef;
-=======
 import org.cratedb.DataType;
->>>>>>> f4fd47a2
 import org.cratedb.sql.AmbiguousAliasException;
 import org.elasticsearch.cluster.ClusterService;
 import org.elasticsearch.cluster.node.DiscoveryNode;
@@ -211,12 +201,12 @@
         assertEquals(analysis.groupBy().get(0), analysis.outputSymbols().get(1));
     }
 
-    @Test (expected = IllegalArgumentException.class)
+    @Test(expected = IllegalArgumentException.class)
     public void testGroupByOnInvalidOrdinal() throws Exception {
         analyze("select count(*), name from sys.nodes group by -4");
     }
 
-    @Test (expected = IllegalArgumentException.class)
+    @Test(expected = IllegalArgumentException.class)
     public void testGroupByOnOrdinalAggregation() throws Exception {
         analyze("select count(*), name as n from sys.nodes group by 1");
     }
@@ -226,7 +216,7 @@
         Analysis analyze = analyze("select * from sys.nodes where port['http'] = -400");
         Function whereClause = analyze.whereClause();
         Symbol symbol = whereClause.arguments().get(1);
-        assertThat(((IntegerLiteral)symbol).value(), is(-400));
+        assertThat(((IntegerLiteral) symbol).value(), is(-400));
     }
 
     @Test
@@ -393,7 +383,6 @@
     }
 
     @Test
-<<<<<<< HEAD
     public void testNoMatchStatement() throws Exception {
         for (String stmt : ImmutableList.of(
                 "select id from sys.nodes where false",
@@ -470,8 +459,9 @@
         analysis = analyze("select id from sys.shards where id=1 and table_name='jalla' and id=2");
         assertTrue(analysis.noMatch());
         assertNull(analysis.primaryKeyLiterals());
-
-=======
+    }
+
+    @Test
     public void testGranularityWithSingleAggregation() throws Exception {
         Analysis analyze = analyze("select count(*) from sys.nodes");
         assertThat(analyze.rowGranularity(), is(RowGranularity.NODE));
@@ -501,14 +491,7 @@
     public void testWhereInSelectDifferentDataTypeValue() throws Exception {
         Statement statement = SqlParser.createStatement("select 'found' where 1.2 in (1, 2)");
         Analysis analysis = analyzer.analyze(statement);
-
-        Function whereClause = analysis.whereClause();
-        assertEquals(InOperator.NAME, whereClause.info().ident().name());
-        assertThat(whereClause.arguments().get(0), IsInstanceOf.instanceOf(DoubleLiteral.class));
-        assertThat(whereClause.arguments().get(1), IsInstanceOf.instanceOf(SetLiteral.class));
-        SetLiteral setLiteral = (SetLiteral) whereClause.arguments().get(1);
-        assertEquals(setLiteral.symbolType(), SymbolType.SET_LITERAL);
-        assertEquals(setLiteral.valueType(), DataType.LONG_SET);
+        assertTrue(analysis.noMatch());
     }
 
     @Test(expected = IllegalArgumentException.class)
@@ -536,8 +519,8 @@
         assertEquals(innerFunction.info().ident().name(), CollectSetAggregation.NAME);
         List<Symbol> innerArguments = innerFunction.arguments();
         assertThat(innerArguments.get(0), IsInstanceOf.instanceOf(Reference.class));
-        assertThat(((Reference)innerArguments.get(0)).info(), IsInstanceOf.instanceOf(ReferenceInfo.class));
-        ReferenceInfo refInfo = ((Reference)innerArguments.get(0)).info();
+        assertThat(((Reference) innerArguments.get(0)).info(), IsInstanceOf.instanceOf(ReferenceInfo.class));
+        ReferenceInfo refInfo = ((Reference) innerArguments.get(0)).info();
         assertThat(refInfo.ident().columnIdent().name(), is("load"));
         assertThat(refInfo.ident().columnIdent().path().get(0), is("1"));
 
@@ -573,7 +556,7 @@
 
         assertThat(whereClause.arguments().get(0), IsInstanceOf.instanceOf(Reference.class));
         assertThat(whereClause.arguments().get(1), IsInstanceOf.instanceOf(DoubleLiteral.class));
->>>>>>> f4fd47a2
+
     }
 
 }